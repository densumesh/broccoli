use std::{future::Future, sync::Arc, time::Instant};

use futures::stream::FuturesUnordered;
use time::Duration;

use time::OffsetDateTime;

#[cfg(feature = "management")]
use crate::brokers::management::{BrokerWithManagement, QueueStatus};

use crate::{
    brokers::{
        broker::{Broker, BrokerConfig, BrokerMessage, InternalBrokerMessage},
        connect::connect_to_broker,
    },
    error::BroccoliError,
};

/// Configuration for message retry behavior.
///
/// This struct defines how failed messages should be handled,
/// including whether they should be retried and how many attempts should be made.
pub struct RetryStrategy {
    /// Whether failed messages should be retried
    pub retry_failed: bool,
    /// Maximum number of retry attempts, if None defaults to 3
    pub attempts: Option<u8>,
}

impl Default for RetryStrategy {
    /// Creates a default retry strategy with 3 attempts and retries enabled.
    fn default() -> Self {
        Self {
            retry_failed: true,
            attempts: Some(3),
        }
    }
}

impl RetryStrategy {
    /// Creates a new retry strategy with default settings (3 attempts, retry enabled).
    ///
    /// # Returns
    /// A new `RetryStrategy` instance with default configuration.
    #[must_use]
    pub const fn new() -> Self {
        Self {
            retry_failed: true,
            attempts: Some(3),
        }
    }

    /// Sets the maximum number of retry attempts.
    ///
    /// # Arguments
    /// * `attempts` - The maximum number of times a failed message should be retried.
    ///
    /// # Returns
    /// The updated `RetryStrategy` instance.
    #[must_use]
    pub const fn with_attempts(mut self, attempts: u8) -> Self {
        self.attempts = Some(attempts);
        self
    }

    /// Enables or disables message retrying.
    ///
    /// # Arguments
    /// * `retry_failed` - If true, failed messages will be retried according to the attempts configuration.
    ///                    If false, failed messages will be immediately moved to the failed queue.
    ///
    /// # Returns
    /// The updated `RetryStrategy` instance.
    #[must_use]
    pub const fn retry_failed(mut self, retry_failed: bool) -> Self {
        self.retry_failed = retry_failed;
        self
    }
}

/// Builder for configuring and creating a `BroccoliQueue` instance.
///
/// This struct provides a fluent interface for setting up queue parameters
/// such as retry strategy and connection pool size.
pub struct BroccoliQueueBuilder {
    /// The URL of the message broker
    broker_url: String,
    /// Maximum number of retry attempts for failed messages
    retry_attempts: Option<u8>,
    /// Whether failed messages should be retried
    retry_failed: Option<bool>,
    /// Number of connections to maintain in the connection pool
    pool_connections: Option<u8>,
    /// Whether to enable message scheduling
    ///
    /// NOTE: If you enable this w/ rabbitmq, you will need to install the delayed-exchange plugin
    /// <https://www.rabbitmq.com/blog/2015/04/16/scheduling-messages-with-rabbitmq>
    enable_scheduling: Option<bool>,
    #[cfg(feature = "surrealdb")]
    /// Existing surrealdb database connection to be reused
    /// (Surrealdb only)
    surrealdb_connection: Option<surrealdb::Surreal<surrealdb::engine::any::Any>>,
}

impl BroccoliQueueBuilder {
    /// Creates a new `BroccoliQueueBuilder` with the specified broker URL.
    ///
    /// # Arguments
    /// * `broker_url` - The URL of the broker.
    ///
    /// # Returns
    /// A new `BroccoliQueueBuilder` instance.
    pub fn new(broker_url: impl Into<String>) -> Self {
        Self {
            broker_url: broker_url.into(),
            retry_attempts: None,
            retry_failed: None,
            pool_connections: None,
            enable_scheduling: None,
            #[cfg(feature = "surrealdb")]
            surrealdb_connection: None,
        }
    }

    /// Creates a new `BroccoliQueueBuilder` with the specified database connection
    ///
    /// # Arguments
    /// * `db` - Surrealdb database connection
    ///
    /// # Returns
    /// A new `BroccoliQueueBuilder` instance.
    #[cfg(feature = "surrealdb")]
    pub fn new_with_surrealdb(db: surrealdb::Surreal<surrealdb::engine::any::Any>) -> Self {
        Self {
            broker_url: "ws://unused".to_string(),
            retry_attempts: None,
            retry_failed: None,
            pool_connections: None,
            enable_scheduling: None,
            #[cfg(feature = "surrealdb")]
            surrealdb_connection: Some(db),
        }
    }

    /// Sets the retry strategy for failed messages.
    ///
    /// # Arguments
    /// * `strategy` - The retry strategy to use.
    ///
    /// # Returns
    /// The updated `BroccoliQueueBuilder` instance.
    #[must_use]
    pub const fn failed_message_retry_strategy(mut self, strategy: RetryStrategy) -> Self {
        self.retry_attempts = strategy.attempts;
        self.retry_failed = Some(strategy.retry_failed);
        self
    }

    /// Sets the number of connections in the connection pool.
    ///
    /// # Arguments
    /// * `connections` - The number of connections.
    ///
    /// # Returns
    /// The updated `BroccoliQueueBuilder` instance.
    #[must_use]
    pub const fn pool_connections(mut self, connections: u8) -> Self {
        self.pool_connections = Some(connections);
        self
    }

    /// Enables or disables message scheduling.
    ///
    /// NOTE: If you enable this w/ rabbitmq, you will need to install the delayed-exchange plugin
    /// <https://www.rabbitmq.com/blog/2015/04/16/scheduling-messages-with-rabbitmq>
    ///
    /// # Arguments
    /// * `enable_scheduling` - If true, message scheduling will be enabled.
    ///
    /// # Returns
    /// The updated `BroccoliQueueBuilder` instance.
    #[must_use]
    pub const fn enable_scheduling(mut self, enable_scheduling: bool) -> Self {
        self.enable_scheduling = Some(enable_scheduling);
        self
    }

    /// Builds the `BroccoliQueue` with the specified configuration.
    ///
    /// # Returns
    /// A `Result` containing the `BroccoliQueue` on success, or a `BroccoliError` on failure.
    ///
    /// # Errors
    /// If the broker connection fails, a `BroccoliError` will be returned.
    pub async fn build(self) -> Result<BroccoliQueue, BroccoliError> {
        let config = BrokerConfig {
            retry_attempts: self.retry_attempts,
            retry_failed: self.retry_failed,
            pool_connections: self.pool_connections,
            enable_scheduling: self.enable_scheduling,
            #[cfg(feature = "surrealdb")]
            surrealdb_connection: self.surrealdb_connection,
        };

        let broker = connect_to_broker(&self.broker_url, Some(config))
            .await
            .map_err(|e| BroccoliError::Broker(format!("Failed to connect to broker: {e}")))?;

        Ok(BroccoliQueue {
            broker: Arc::new(broker),
        })
    }
}

/// Options for consuming messages from the broker.
#[derive(Debug, Clone)]
pub struct ConsumeOptions {
    /// Whether to auto-acknowledge messages. Default is false. If you try to acknowledge or reject a message that has been auto-acknowledged, it will result in an error.
    pub auto_ack: Option<bool>,
    /// Whether to consume from a fairness queue or not. This is only supported by the Redis Broker.
    pub fairness: Option<bool>,
    /// how long to wait in tight consumer loops, defaults to zero for `process_messages` and `process_messages_with_handlers`,
    /// and 500ms for `consume`, which allows those functions to be stopped in a `tokkio::spawn` thread
    pub consume_wait: Option<std::time::Duration>,
    // unfortunately, since the options builder can be used in a constant setting, we cannot
    // add a CancellationToken as an option which would be great way to stop gracefully
}

impl Default for ConsumeOptions {
    fn default() -> Self {
        Self {
            auto_ack: Some(false),
            fairness: None,
            consume_wait: None,
        }
    }
}

impl ConsumeOptions {
    /// Creates a new `ConsumeOptionsBuilder`.
    #[must_use]
    pub const fn builder() -> ConsumeOptionsBuilder {
        ConsumeOptionsBuilder::new()
    }
}

/// Builder for constructing `ConsumeOptions` with a fluent interface.
#[derive(Default, Debug)]
pub struct ConsumeOptionsBuilder {
    auto_ack: Option<bool>,
    fairness: Option<bool>,
    consume_wait: Option<std::time::Duration>,
}

impl ConsumeOptionsBuilder {
    /// Creates a new `ConsumeOptionsBuilder` with default values.
    #[must_use]
    pub const fn new() -> Self {
        Self {
            auto_ack: None,
            fairness: None,
            consume_wait: None,
        }
    }

    /// Sets whether messages should be auto-acknowledged.
    #[must_use]
    pub const fn auto_ack(mut self, auto_ack: bool) -> Self {
        self.auto_ack = Some(auto_ack);
        self
    }

    /// Sets whether to consume from a fairness queue.
    #[must_use]
    pub const fn fairness(mut self, fairness: bool) -> Self {
        self.fairness = Some(fairness);
        self
    }

    /// Time to wait between iterations of tight consumer loops, so they can be interrupted (can be set to zero)
    #[must_use]
    pub const fn consume_wait(mut self, consume_wait: std::time::Duration) -> Self {
        self.consume_wait = Some(consume_wait);
        self
    }

    /// Builds the `ConsumeOptions` with the configured values.
    #[must_use]
    pub const fn build(self) -> ConsumeOptions {
        ConsumeOptions {
            auto_ack: self.auto_ack,
            fairness: self.fairness,
            consume_wait: self.consume_wait,
        }
    }
}

/// Options for publishing messages to the broker.
#[derive(Debug, Default, Clone)]
pub struct PublishOptions {
    /// Time-to-live for the message
    pub ttl: Option<Duration>,
    /// Message priority level. This is a number between 1 and 5, where 5 is the lowest priority and 1 is the highest.
    pub priority: Option<u8>,
    /// Delay before the message is published
    pub delay: Option<Duration>,
    /// Scheduled time for the message to be published
    pub scheduled_at: Option<OffsetDateTime>,
}

impl PublishOptions {
    /// Creates a new `PublishOptionsBuilder`.
    #[must_use]
    pub const fn builder() -> PublishOptionsBuilder {
        PublishOptionsBuilder::new()
    }
}

/// Builder for constructing `PublishOptions` with a fluent interface.
#[derive(Default, Debug)]
pub struct PublishOptionsBuilder {
    ttl: Option<Duration>,
    priority: Option<u8>,
    delay: Option<Duration>,
    scheduled_at: Option<OffsetDateTime>,
}

impl PublishOptionsBuilder {
    /// Creates a new `PublishOptionsBuilder` with default values.
    #[must_use]
    pub const fn new() -> Self {
        Self {
            ttl: None,
            priority: None,
            delay: None,
            scheduled_at: None,
        }
    }

    /// Sets the time-to-live duration for the message.
    #[must_use]
    pub const fn ttl(mut self, duration: Duration) -> Self {
        self.ttl = Some(duration);
        self
    }

    /// Sets a delay before the message is published.
    #[must_use]
    pub const fn delay(mut self, duration: Duration) -> Self {
        self.delay = Some(duration);
        self
    }

    /// Sets a specific time for the message to be published.
    #[must_use]
    pub const fn schedule_at(mut self, time: OffsetDateTime) -> Self {
        self.scheduled_at = Some(time);
        self
    }

    /// Sets the priority level for the message. This is a number between 1 and 5, where 5 is the lowest priority and 1 is the highest.
    ///
    /// # Panics
    /// Panics if the priority is not between 1 and 5.
    #[must_use]
    pub fn priority(mut self, priority: u8) -> Self {
        assert!(
            (1..=5).contains(&priority),
            "Priority must be between 1 and 5"
        );

        self.priority = Some(priority);
        self
    }

    /// Builds the `PublishOptions` with the configured values.
    #[must_use]
    pub const fn build(self) -> PublishOptions {
        PublishOptions {
            ttl: self.ttl,
            priority: self.priority,
            delay: self.delay,
            scheduled_at: self.scheduled_at,
        }
    }
}

/// Main queue interface for interacting with the message broker.
///
/// `BroccoliQueue` provides methods for publishing and consuming messages,
/// as well as processing messages with custom handlers.
pub struct BroccoliQueue {
    /// The underlying message broker implementation
    #[cfg(not(feature = "management"))]
    broker: Arc<Box<dyn Broker>>,

    #[cfg(feature = "management")]
    broker: Arc<Box<dyn BrokerWithManagement>>,
}

impl Clone for BroccoliQueue {
    fn clone(&self) -> Self {
        Self {
            broker: Arc::clone(&self.broker),
        }
    }
}

impl BroccoliQueue {
    /// Creates a new `BroccoliQueueBuilder` with the specified broker URL.
    ///
    /// # Arguments
    /// * `broker_url` - The URL of the broker.
    ///
    /// # Returns
    /// A new `BroccoliQueueBuilder` instance.
    pub fn builder(broker_url: impl Into<String>) -> BroccoliQueueBuilder {
        BroccoliQueueBuilder::new(broker_url)
    }

    #[cfg(feature = "surrealdb")]
    /// Creates a new `BroccoliQueueBuilder` with the specified surrealdb connection.
    /// (Only available with the `surrealdb` feature)
    ///
    /// # Arguments
    /// *
    /// * `db` - Surrealdb database connection
    /// * `broker_url` - unused, expected to be a URL that is representative of the original connection
    ///
    /// # Returns
    /// A new `BroccoliQueueBuilder` instance.
    pub fn builder_with(
        db: surrealdb::Surreal<surrealdb::engine::any::Any>,
    ) -> BroccoliQueueBuilder {
        BroccoliQueueBuilder::new_with_surrealdb(db)
    }

    /// Publishes a message to the specified topic.
    ///
    /// # Arguments
    /// * `topic` - The name of the topic.
    /// * `message` - The message to be published.
    ///
    /// # Returns
    /// A `Result` indicating success or failure.
    ///
    /// # Errors
    /// If the message fails to publish, a `BroccoliError` will be returned.
    pub async fn publish<T: Clone + serde::Serialize + serde::de::DeserializeOwned>(
        &self,
        topic: &str,
        disambiguator: Option<String>,
        message: &T,
        options: Option<PublishOptions>,
    ) -> Result<BrokerMessage<T>, BroccoliError> {
        let message = BrokerMessage::new(message.clone(), disambiguator.clone());

        let message = self
            .broker
            .publish(topic, disambiguator, &[message.into()], options)
            .await
            .map_err(|e| BroccoliError::Publish(format!("Failed to publish message: {e:?}")))?
            .pop()
            .ok_or_else(|| BroccoliError::Publish("Failed to publish message".to_string()))?;

        message.into_message()
    }

    /// Publishes a batch of messages to the specified topic.
    ///
    /// # Arguments
    /// * `topic` - The name of the topic.
    /// * `messages` - An iterator over the messages to be published.
    ///
    /// # Returns
    /// A `Result` indicating success or failure.
    ///
    /// # Errors
    /// If the messages fail to publish, a `BroccoliError` will be returned.
    pub async fn publish_batch<T: Clone + serde::Serialize + serde::de::DeserializeOwned>(
        &self,
        topic: &str,
        disambiguator: Option<String>,
        messages: impl IntoIterator<Item = T>,
        options: Option<PublishOptions>,
    ) -> Result<Vec<BrokerMessage<T>>, BroccoliError> {
        let messages: Vec<BrokerMessage<T>> = messages
            .into_iter()
            .map(|msg| BrokerMessage::new(msg, disambiguator.clone()))
            .collect();

        let internal_messages = messages
            .iter()
            .map(Into::into)
            .collect::<Vec<InternalBrokerMessage>>();

        let messages = self
            .broker
            .publish(topic, disambiguator, &internal_messages, options)
            .await
            .map_err(|e| BroccoliError::Publish(format!("Failed to publish messages: {e:?}")))?;

        messages
            .into_iter()
            .map(|msg| msg.into_message())
            .collect::<Result<Vec<BrokerMessage<T>>, BroccoliError>>()
    }

    /// Consumes a message from the specified topic. This method will block until a message is available.
    /// This will not acknowledge the message, use `acknowledge` to remove the message from the processing queue,
    /// or `reject` to move the message to the failed queue.
    ///
    /// # Arguments
    /// * `topic` - The name of the topic.
    ///
    /// # Returns
    /// A `Result` containing the consumed message, or a `BroccoliError` on failure.
    ///
    /// # Errors
    /// If the message fails to consume, a `BroccoliError` will be returned.
    pub async fn consume<T: Clone + serde::Serialize + serde::de::DeserializeOwned>(
        &self,
        topic: &str,
        options: Option<ConsumeOptions>,
    ) -> Result<BrokerMessage<T>, BroccoliError> {
        let message = self
            .broker
            .consume(topic, options)
            .await
            .map_err(|e| BroccoliError::Consume(format!("Failed to consume message: {e:?}")))?;

        message.into_message()
    }

    /// Consumes a batch of messages from the specified topic. This method will block until the specified number of messages are consumed.
    /// This will not acknowledge the message, use `acknowledge` to remove the message from the processing queue,
    /// or `reject` to move the message to the failed queue.
    ///
    /// # Arguments
    /// * `topic` - The name of the topic.
    /// * `batch_size` - The number of messages to consume.
    /// * `timeout` - The timeout duration for consuming messages.
    ///
    /// # Returns
    /// A `Result` containing a vector of consumed messages, or a `BroccoliError` on failure.
    ///
    /// # Errors
    /// If the messages fail to consume, a `BroccoliError` will be returned.
    pub async fn consume_batch<T: Clone + serde::Serialize + serde::de::DeserializeOwned>(
        &self,
        topic: &str,
        batch_size: usize,
        timeout: Duration,
        options: Option<ConsumeOptions>,
    ) -> Result<Vec<BrokerMessage<T>>, BroccoliError> {
        let mut messages = Vec::with_capacity(batch_size);
        let deadline = Instant::now() + timeout;

        while messages.len() < batch_size && Instant::now() < deadline {
            if let Ok(Some(msg)) = self.try_consume::<T>(topic, options.clone()).await {
                messages.push(msg);
            }
        }

        Ok(messages)
    }

    /// Attempts to consume a message from the specified topic. This method will not block, returning immediately if no message is available.
    /// This will not acknowledge the message, use `acknowledge` to remove the message from the processing queue,
    /// or `reject` to move the message to the failed queue.
    ///
    /// # Arguments
    /// * `topic` - The name of the topic.
    ///
    /// # Returns
    /// A `Result` containing an `Option` with the consumed message if available, or a `BroccoliError` on failure.
    ///
    /// # Errors
    /// If the message fails to consume, a `BroccoliError` will be returned.
    pub async fn try_consume<T: Clone + serde::Serialize + serde::de::DeserializeOwned>(
        &self,
        topic: &str,
        options: Option<ConsumeOptions>,
    ) -> Result<Option<BrokerMessage<T>>, BroccoliError> {
        let serialized_message = self
            .broker
            .try_consume(topic, options)
            .await
            .map_err(|e| BroccoliError::Consume(format!("Failed to consume message: {e:?}")))?;

        if let Some(message) = serialized_message {
            Ok(Some(message.into_message()?))
        } else {
            Ok(None)
        }
    }

    /// Acknowledges the processing of a message, removing it from the processing queue.
    ///
    /// # Arguments
    /// * `topic` - The name of the topic.
    /// * `message` - The message to be acknowledged.
    ///
    /// # Returns
    /// A `Result` indicating success or failure.
    ///
    /// # Errors
    /// If the message fails to acknowledge, a `BroccoliError` will be returned.
    pub async fn acknowledge<T: Clone + serde::Serialize + serde::de::DeserializeOwned>(
        &self,
        topic: &str,
        message: BrokerMessage<T>,
    ) -> Result<(), BroccoliError> {
        self.broker
            .acknowledge(topic, message.into())
            .await
            .map_err(|e| {
                BroccoliError::Acknowledge(format!("Failed to acknowledge message: {e:?}"))
            })?;

        Ok(())
    }

    /// Rejects the processing of a message, moving it to the failed queue.
    ///
    /// # Arguments
    /// * `topic` - The name of the topic.
    /// * `message` - The message to be rejected.
    ///
    /// # Returns
    /// A `Result` indicating success or failure.
    ///
    /// # Errors
    /// If the message fails to reject, a `BroccoliError` will be returned.
    pub async fn reject<T: Clone + serde::Serialize + serde::de::DeserializeOwned>(
        &self,
        topic: &str,
        message: BrokerMessage<T>,
    ) -> Result<(), BroccoliError> {
        self.broker
            .reject(topic, message.into())
            .await
            .map_err(|e| BroccoliError::Reject(format!("Failed to reject message: {e:?}")))?;

        Ok(())
    }

    /// Cancels the processing of a message, deleting it from the queue.
    ///
    /// # Arguments
    /// * `topic` - The name of the topic.
    /// * `message_id` - The ID of the message to cancel.
    ///
    /// # Returns
    /// A `Result` indicating success or failure.
    ///
    /// # Errors
    /// If the message fails to cancel, a `BroccoliError` will be returned.
    pub async fn cancel(&self, topic: &str, message_id: String) -> Result<(), BroccoliError> {
        self.broker
            .cancel(topic, message_id)
            .await
            .map_err(|e| BroccoliError::Cancel(format!("Failed to cancel message: {e:?}")))?;

        Ok(())
    }

    /// Processes messages from the specified topic with the provided handler function.
    ///
    /// # Example
    ///
    /// ```no_run
    /// use broccoli_queue::queue::BroccoliQueue;
    /// use broccoli_queue::brokers::broker::BrokerMessage;
    ///
    /// #[derive(Debug, Clone, serde::Serialize, serde::Deserialize)]
    /// struct JobPayload {
    ///    id: String,
    ///    task_name: String,
    ///    created_at: chrono::DateTime<chrono::Utc>,
    /// }
    ///
    /// #[tokio::main]
    /// async fn main() {
    ///    let queue = BroccoliQueue::builder("redis://localhost:6379")
    ///       .failed_message_retry_strategy(Default::default())
    ///       .pool_connections(5)
    ///       .build()
    ///       .await
    ///       .unwrap();
    ///
    ///   queue.process_messages("jobs", None, None, |message: BrokerMessage<JobPayload>| async move {
    ///         println!("Received message: {:?}", message);
    ///         Ok(())
    ///     }).await.unwrap();
    ///
    /// }
    /// ```
    ///
    /// # Arguments
    /// * `topic` - The name of the topic.
    /// * `concurrency` - The number of concurrent message handlers.
    /// * `handler` - The handler function to process messages. This function should return a `BroccoliError` on failure.
    ///
    /// # Returns
    /// A `Result` indicating success or failure.
    ///
    /// # Errors
    /// If the message fails to process, a `BroccoliError` will be returned.
    pub async fn process_messages<T, F, Fut>(
        &self,
        topic: &str,
        concurrency: Option<usize>,
        consume_options: Option<ConsumeOptions>,
        handler: F,
    ) -> Result<(), BroccoliError>
    where
        T: serde::de::DeserializeOwned + Send + Clone + serde::Serialize + 'static,
        F: Fn(BrokerMessage<T>) -> Fut + Send + Sync + Clone + 'static,
        Fut: Future<Output = Result<(), BroccoliError>> + Send + 'static,
    {
        let future_handles = FuturesUnordered::new();
        let consume_options = consume_options.clone();
        // tokio can't abort CPU bound loops, by calling the sleep await, we allow tokio to abort
        // the running thread, even if the sleep is set to zero
        let sleep = consume_options
            .clone()
            .unwrap_or_default()
            .consume_wait
            .unwrap_or(std::time::Duration::ZERO);
        loop {
            tokio::time::sleep(sleep).await;
            if let Some(concurrency) = concurrency {
                while future_handles.len() < concurrency {
                    tokio::time::sleep(sleep).await;
                    let broker = Arc::clone(&self.broker);
                    let topic = topic.to_string();
                    let handler = handler.clone();
                    let consume_options = consume_options.clone();

                    let handle = tokio::spawn(async move {
                        loop {
                            tokio::time::sleep(sleep).await;
                            let message = broker
                                .consume(&topic, consume_options.clone())
                                .await
                                .map_err(|e| {
                                    log::error!("Failed to consume message: {:?}", e);
                                });

                            if let Ok(message) = message {
                                let Ok(broker_message) = message.into_message() else {
                                    log::error!("Failed to deserialize message");
                                    continue;
                                };
                                match handler(broker_message).await {
                                    Ok(()) => {
                                        // Message processed successfully
                                        let _ = broker.acknowledge(&topic, message).await.map_err(
                                            |e| {
                                                log::error!(
                                                    "Failed to acknowledge message: {:?}",
                                                    e
                                                );
                                            },
                                        );
                                    }
                                    Err(e) => {
                                        log::error!("Failed to process message: {:?}", e);
                                        // Message processing failed
                                        let _ = broker.reject(&topic, message).await.map_err(|e| {
                                            log::error!("Failed to reject message: {:?}", e);
                                        });
                                    }
                                }
                            } else {
                                log::error!("Failed to consume message");
                                continue;
                            }
                        }
                    });

                    future_handles.push(handle);
                }
            } else {
                let message = self
                    .broker
                    .consume(topic, consume_options.clone())
                    .await
                    .map_err(|e| {
                        log::error!("Failed to consume message: {:?}", e);
                        BroccoliError::Consume(format!("Failed to consume message: {e:?}"))
                    })?;

                match handler(message.into_message()?).await {
                    Ok(()) => {
                        // Message processed successfully
                        let _ = self.broker.acknowledge(topic, message).await.map_err(|e| {
                            log::error!("Failed to acknowledge message: {:?}", e);
                        });
                    }
                    Err(e) => {
                        log::error!("Failed to process message: {:?}", e);
                        // Message processing failed
                        let _ = self.broker.reject(topic, message).await.map_err(|e| {
                            log::error!("Failed to reject message: {:?}", e);
                        });
                    }
                }
            }
        }
    }

    /// Processes messages from the specified topic with the provided handler functions for message processing, success, and error handling.
    ///
    /// # Example
    ///
    /// ```no_run
    /// use broccoli_queue::queue::BroccoliQueue;
    /// use broccoli_queue::brokers::broker::BrokerMessage;
    /// use broccoli_queue::error::BroccoliError;
    ///
    /// #[derive(Debug, Clone, serde::Serialize, serde::Deserialize)]
    /// struct JobPayload {
    ///     id: String,
    ///     task_name: String,
    ///     created_at: chrono::DateTime<chrono::Utc>,
    /// }
    ///
    /// #[tokio::main]
    /// async fn main() {
    ///     let queue = BroccoliQueue::builder("redis://localhost:6379")
    ///         .failed_message_retry_strategy(Default::default())
    ///         .pool_connections(5)
    ///         .build()
    ///         .await
    ///         .unwrap();
    ///
    ///     // Define handlers
    ///     async fn process_message(message: BrokerMessage<JobPayload>) -> Result<(), BroccoliError> {
    ///         println!("Processing message: {:?}", message);
    ///         Ok(())
    ///     }
    ///
<<<<<<< HEAD
    ///     async fn on_success(message: BrokerMessage<JobPayload>, _: ()) -> Result<(), BroccoliError> {
=======
    ///     async fn on_success(message: BrokerMessage<JobPayload>, _result: ()) -> Result<(), BroccoliError> {
>>>>>>> d691c350
    ///         println!("Successfully processed message: {}", message.task_id);
    ///         Ok(())
    ///     }
    ///
    ///     async fn on_error(message: BrokerMessage<JobPayload>, error: BroccoliError) -> Result<(), BroccoliError> {
    ///         println!("Failed to process message {}: {:?}", message.task_id, error);
    ///         Ok(())
    ///     }
    ///
    ///     // Process messages with 3 concurrent workers
    ///     queue.process_messages_with_handlers(
    ///         "jobs",
    ///         Some(3),
    ///         None,    
    ///         process_message,
    ///         on_success,
    ///         on_error
    ///     ).await.unwrap();
    /// }
    /// ```
    ///
    /// # Arguments
    /// * `topic` - The name of the topic.
    /// * `concurrency` - The number of concurrent message handlers.
    /// * `message_handler` - The handler function to process messages. This function should return a `BroccoliError` on failure.
    /// * `on_success` - The handler function to call on successful message processing. This function should return a `BroccoliError` on failure.
    /// * `on_error` - The handler function to call on message processing failure. This function should return a `BroccoliError` on failure.
    ///
    /// # Returns
    /// A `Result` indicating success or failure.
    ///
    /// # Errors
    /// If the message fails to process, a `BroccoliError` will be returned.
    pub async fn process_messages_with_handlers<T, F, MessageFut, SuccessFut, ErrorFut, S, E, R>(
        &self,
        topic: &str,
        concurrency: Option<usize>,
        consume_options: Option<ConsumeOptions>,
        message_handler: F,
        on_success: S,
        on_error: E,
    ) -> Result<(), BroccoliError>
    where
        T: serde::de::DeserializeOwned + Send + Clone + serde::Serialize + 'static,
        F: Fn(BrokerMessage<T>) -> MessageFut + Send + Sync + Clone + 'static,
        MessageFut: Future<Output = Result<R, BroccoliError>> + Send + 'static,
        R: Send + Clone + 'static,
        S: Fn(BrokerMessage<T>, R) -> SuccessFut + Send + Sync + Clone + 'static,
        SuccessFut: Future<Output = Result<(), BroccoliError>> + Send + 'static,
        E: Fn(BrokerMessage<T>, BroccoliError) -> ErrorFut + Send + Sync + Clone + 'static,
        ErrorFut: Future<Output = Result<(), BroccoliError>> + Send + 'static,
    {
        let handles = FuturesUnordered::new();
        let consume_options = consume_options.clone();
        // tokio can't abort CPU bound loops, by calling the sleep await, we allow tokio to abort
        // the running thread, even if the sleep is set to zero
        let sleep = consume_options
            .clone()
            .unwrap_or_default()
            .consume_wait
            .unwrap_or(std::time::Duration::ZERO);
        loop {
            tokio::time::sleep(sleep).await;
            if let Some(concurrency) = concurrency {
                while handles.len() < concurrency {
                    let broker = Arc::clone(&self.broker);
                    let topic = topic.to_string();
                    let message_handler = message_handler.clone();
                    let on_success = on_success.clone();
                    let on_error = on_error.clone();
                    let consume_options = consume_options.clone();

                    let handle = tokio::spawn(async move {
                        loop {
                            tokio::time::sleep(sleep).await;
                            let message = broker
                                .consume(&topic, consume_options.clone())
                                .await
                                .map_err(|e| {
                                    log::error!("Failed to consume message: {:?}", e);
                                });

                            if let Ok(message) = message {
                                let Ok(broker_message) = message.into_message() else {
                                    log::error!("Failed to deserialize message");
                                    continue;
                                };
                                match message_handler(broker_message.clone()).await {
                                    Ok(result) => {
                                        let _ =
                                            on_success(broker_message, result).await.map_err(|e| {
                                                log::error!(
                                                    "Success Handler to process message: {:?}",
                                                    e
                                                );
                                            });
                                        let _ = broker.acknowledge(&topic, message).await.map_err(
                                            |e| {
                                                log::error!(
                                                    "Failed to acknowledge message: {:?}",
                                                    e
                                                );
                                            },
                                        );
                                    }
                                    Err(e) => {
                                        log::error!("Failed to process message: {:?}", e);
                                        let _ = on_error(broker_message, e).await.map_err(|e| {
                                            log::error!(
                                                "Error Handler to process message: {:?}",
                                                e
                                            );
                                        });
                                        let _ = broker.reject(&topic, message).await.map_err(|e| {
                                            log::error!("Failed to reject message: {:?}", e);
                                        });
                                    }
                                }
                            } else {
                                log::error!("Failed to consume message");
                                continue;
                            }
                        }
                    });

                    handles.push(handle);
                }
            } else {
                let message = self
                    .broker
                    .consume(topic, consume_options.clone())
                    .await
                    .map_err(|e| {
                        log::error!("Failed to consume message: {:?}", e);
                        BroccoliError::Consume(format!("Failed to consume message: {e:?}"))
                    })?;

                match message_handler(message.into_message()?).await {
                    Ok(result) => {
                        let _ = on_success(message.into_message()?, result)
                            .await
                            .map_err(|e| {
                                log::error!("Success Handler to process message: {:?}", e);
                            });
                        let _ = self
                            .broker
                            .acknowledge(topic, message)
                            .await
                            .map_err(|e| log::error!("Failed to acknowledge message: {:?}", e));
                    }
                    Err(e) => {
                        log::error!("Failed to process message: {:?}", e);
                        let _ = on_error(message.into_message()?, e)
                            .await
                            .map_err(|e| log::error!("Error Handler to process message: {:?}", e));
                        let _ = self
                            .broker
                            .reject(topic, message)
                            .await
                            .map_err(|e| log::error!("Failed to reject message: {:?}", e));
                    }
                }
            }
        }
    }

    /// Retrieves the status of the specified queue.
    ///
    /// # Arguments
    /// * `queue_name` - The name of the queue.
    ///
    /// # Returns
    /// A `Result` containing the status of the queue, or a `BroccoliError` on failure.
    ///
    /// # Errors
    /// If the queue status fails to be retrieved, a `BroccoliError` will be returned.
    #[cfg(feature = "management")]
    pub async fn queue_status(
        &self,
        queue_name: String,
        disambiguator: Option<String>,
    ) -> Result<QueueStatus, BroccoliError> {
        self.broker
            .get_queue_status(queue_name, disambiguator)
            .await
            .map_err(|e| BroccoliError::QueueStatus(format!("Failed to get queue status: {e:?}")))
    }
}<|MERGE_RESOLUTION|>--- conflicted
+++ resolved
@@ -842,11 +842,7 @@
     ///         Ok(())
     ///     }
     ///
-<<<<<<< HEAD
-    ///     async fn on_success(message: BrokerMessage<JobPayload>, _: ()) -> Result<(), BroccoliError> {
-=======
     ///     async fn on_success(message: BrokerMessage<JobPayload>, _result: ()) -> Result<(), BroccoliError> {
->>>>>>> d691c350
     ///         println!("Successfully processed message: {}", message.task_id);
     ///         Ok(())
     ///     }

--- conflicted
+++ resolved
@@ -294,7 +294,6 @@
     when: String,
     err_msg: &'static str,
 ) -> Result<(), BroccoliError> {
-<<<<<<< HEAD
     let queue_record_id = queue_record_id(queue_name, &when, task_id)?;
     let message_record_id: RecordId = (queue_name, task_id).into();
     let qm: Option<InternalSurrealDBBrokerQueuedMessage> = db
@@ -317,40 +316,6 @@
         None => Err(BroccoliError::Broker(format!(
             "{}:'{}': adding to queue (silently did not add)",
             err_msg, queue_name,
-=======
-    let queue_table = self::queue_table(queue_name);
-    // TODO: look at building the record programmatically, move when to typed
-    // compromise here is that we do explicit casting of the uuid, if it's not correct it will fail
-    let queue_record_str = format!("{queue_table}:[{when},<uuid>'{task_id}']");
-    let queue_record_id = RecordId::from_str(&queue_record_str);
-    match queue_record_id {
-        Ok(queue_id) => {
-            let message_record_id: RecordId = (queue_name, task_id).into();
-            let qm: Option<InternalSurrealDBBrokerQueuedMessage> = db
-                .create(queue_id.clone())
-                .content(InternalSurrealDBBrokerQueuedMessage {
-                    message_id: message_record_id,
-                    priority,
-                })
-                .await
-                .map_err(|e: surrealdb::Error| {
-                    BroccoliError::Broker(format!("{err_msg}:'{queue_name}': {e}"))
-                })?;
-            match qm {
-                Some(_) => {
-                    // now we insert into the index and we are done, note we insert the queue id
-                    let () = self::add_to_queue_index(db, queue_name, task_id, queue_id, err_msg)
-                        .await?;
-                    Ok(())
-                }
-                None => Err(BroccoliError::Broker(format!(
-                    "{err_msg}:'{queue_name}': adding to queue (silently did not add)",
-                ))),
-            }
-        }
-        Err(err) => Err(BroccoliError::Broker(format!(
-            "{err_msg}:'{queue_name}': adding to queue  (wrong record): {err}",
->>>>>>> 8a62a8f5
         ))),
     }
 }
@@ -367,7 +332,6 @@
 ) -> Result<(), BroccoliError> {
     // we create the index record and add to the index
     // we upsert because if re reenqueue we will be re-setting and not creating from scratch
-<<<<<<< HEAD
     let index_record_id = index_record_id(task_id, queue_name)?;
     let qm: Option<InternalSurrealDBBrokerQueueIndex> = db
         .upsert(index_record_id)
@@ -381,30 +345,6 @@
         None => Err(BroccoliError::Broker(format!(
             "{}:'{}': adding to index (silently did not add)",
             err_msg, queue_name,
-=======
-    // error: index record is wrong, there is a serde problem or we did not insert anything
-    let index_table = self::index_table(queue_name);
-    let index_record_str = format!("{index_table}:[<uuid>'{task_id}','{queue_name}']");
-    let index_record_id = RecordId::from_str(&index_record_str);
-    match index_record_id {
-        Ok(record_id) => {
-            let qm: Option<InternalSurrealDBBrokerQueueIndex> = db
-                .upsert(record_id)
-                .content(InternalSurrealDBBrokerQueueIndex { queue_id })
-                .await
-                .map_err(|e: surrealdb::Error| {
-                    BroccoliError::Broker(format!("{err_msg}:'{queue_name}': {e}"))
-                })?;
-            match qm {
-                Some(_) => Ok(()), // happy path
-                None => Err(BroccoliError::Broker(format!(
-                    "{err_msg}:'{queue_name}': adding to index (silently did not add)",
-                ))),
-            }
-        }
-        Err(e) => Err(BroccoliError::Broker(format!(
-            "{err_msg}:'{queue_name}': adding to index (wrong index record): {e}",
->>>>>>> 8a62a8f5
         ))),
     }
 }
@@ -417,7 +357,6 @@
     task_id: &str,
     err_msg: &'static str,
 ) -> Result<Option<InternalSurrealDBBrokerQueueIndex>, BroccoliError> {
-<<<<<<< HEAD
     let index_record_id = index_record_id(task_id, queue_name)?;
     let queue_index: Option<InternalSurrealDBBrokerQueueIndex> = db
         .select(index_record_id)
@@ -426,23 +365,6 @@
         |e: surrealdb::Error| BroccoliError::Broker(format!("{}:'{}': {}", err_msg, queue_name, e)),
     )?;
     Ok(queue_index)
-=======
-    let index_table = self::index_table(queue_name);
-    let index_record_str = format!("{index_table}:[<uuid>'{task_id}','{queue_name}']");
-    let index_record_id = RecordId::from_str(&index_record_str);
-    match index_record_id {
-        Ok(record_id) => {
-            let message: Option<InternalSurrealDBBrokerQueueIndex> =
-                db.select(record_id).await.map_err(|e: surrealdb::Error| {
-                    BroccoliError::Broker(format!("{err_msg}:'{queue_name}': {e}"))
-                })?;
-            Ok(message)
-        }
-        Err(e) => Err(BroccoliError::Broker(format!(
-            "{err_msg}:'{queue_name}': getting message id from index (wrong index record): {e}",
-        ))),
-    }
->>>>>>> 8a62a8f5
 }
 
 // clear the index table
